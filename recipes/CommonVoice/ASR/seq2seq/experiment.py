--- conflicted
+++ resolved
@@ -1,11 +1,8 @@
 #!/usr/bin/env python3
 import sys
 import torch
-<<<<<<< HEAD
-=======
 import logging
 import speechbrain as sb
->>>>>>> dced4284
 import torchaudio
 import speechbrain as sb
 from hyperpyyaml import load_hyperpyyaml
