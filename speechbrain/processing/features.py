"""
-----------------------------------------------------------------------------
 data_processing.py

 Description: This library gathers functions that process batches for data.
              All the classes are of type nn.Module. This gives the
              possibility to have end-to-end differentiability and b
              backpropagate the gradient through them.
 -----------------------------------------------------------------------------
"""

# Importing libraries
import math
import torch
import logging
from speechbrain.data_io.data_io import recovery, initialize_with
logger = logging.getLogger(__name__)


class STFT(torch.nn.Module):
    """
     -------------------------------------------------------------------------
     data_processing.STFT (author: Mirco Ravanelli)

     Description: This class computes the Short-Term Fourier Transform of an
                  audio signal. It supports multi-channel audio inputs. It is
                  a modification of the STFT of the torch audio toolkit
                  (https://github.com/pytorch/audio).

     Input: - sample_rate (type:int(0,inf),mandatory):
               it is the sample rate of the input audio signal

           - device('cuda','cpu',optional,default:None):
               it is the device where to compute the STFT.
               If None, it uses the device of the input signal

           - win_length (type: float(0,inf), opt, default:25):
               it is the length (in ms) of the sliding window
               used to compute the STFT.

           - hop_length (type: float(0,inf), optional,
             default:10):
               it is the length (in ms) of the hope of the
               sliding window used to compute the STFT.

           - n_fft (type:int(0,inf), optional, default:400):
              it the number of fft point of the STFT. It
             defines the frequency resolution (n_fft should
             be <= than win_len).

           - window_type ('bartlett','blackman','hamming',
                          'hann', optional, default: hamming):
               it is the window function used to compute the
               STFT.

           - normalized_stft (type:bool,optional,
             default:False):
               if normalized is True (default is False), the
               function returns the normalized STFT results,
               i.e., multiplied by win_length^-0.5.

           - center: (type:bool,optional, default:True):
               if center is True (default), input will be
               padded on both sides so that the t-th frame is
               centered at time t×hop_length. Otherwise, the
               t-th frame begins at time t×hop_length.

           - pad_mode: ('constant','reflect','replicate',
                        'circular', optional default:reflect):
               It determines the padding method used on input
               when center is True. 'constant' pads the input
               tensor boundaries with a constant value.
               'reflect' pads the input tensor using the
               reflection of the input boundary. 'replicate'
               pads the input tensor using replication of the
               input boundary. 'circular' pads using  circular
               replication.

           - onesided: (type:bool,optional,default:True)
               if True only return nfft/2 values. Note that
               the other samples are redundant due to the
                Fourier transform conjugate symmetry.

      Example:  import torch
                import soundfile as sf
                from data_processing import STFT

                # reading an audio signal
                signal, fs=sf.read('samples/audio_samples/example1.wav')

                # config dictionary definition
                config={'class_name':'data_processing.STFT',
                       'sample_rate':str(fs)}

                # Initialization of the class
                compute_stft=STFT(config)

                # Executing computations
                stft_out=compute_stft(torch.tensor(signal).unsqueeze(0))
                print(stft_out)
                print(stft_out[0].shape)

     -------------------------------------------------------------------------
     """

    def __init__(
        self,
        sample_rate,
        win_length=25,
        hop_length=10,
        n_fft=400,
        window_type='hamming',
        normalized_stft=False,
        center=True,
        pad_mode='reflect',
        onesided=True,
    ):
<<<<<<< HEAD
        super().__init__()

        self.sample_rate = sample_rate
        self.win_length = win_length
        self.hop_length = hop_length
        self.n_fft = n_fft
        self.window_type = window_type
        self.normalized_stft = normalized_stft
        self.center = center
        self.pad_mode = pad_mode
        self.onesided = onesided
=======
        super(STFT, self).__init__()

        # Logger setup
        self.logger = logger

        # Here are summarized the expected options for this class
        self.expected_options = {
            "class_name": ("str", "mandatory"),
            "sample_rate": ("int(0,inf)", "mandatory"),
            "win_length": ("float(0,inf)", "optional", "25"),
            "hop_length": ("float(0,inf)", "optional", "10"),
            "n_fft": ("int(0,inf)", "optional", "400"),
            "window_type": (
                "one_of(bartlett,blackman,hamming,hann)",
                "optional",
                "hamming",
            ),
            "normalized_stft": ("bool", "optional", "False"),
            "center": ("bool", "optional", "True"),
            "pad_mode": (
                "one_of(constant,reflect,replicate,circular)",
                "optional",
                "constant",
            ),
            "onesided": ("bool", "optional", "True"),
        }

        # Check, cast , and expand the options
        self.conf = check_opts(
            self, self.expected_options, config, self.logger
        )

        # Definition of the expected input
        self.expected_inputs = ["torch.Tensor"]

        # Check the first input
        check_inputs(
            self.conf, self.expected_inputs, first_input, logger=self.logger
        )

        # Additional check on the input shapes
        if first_input is not None:

            # Shape check
            if len(first_input[0].shape) > 3 or len(first_input[0].shape) < 1:

                err_msg = (
                    "The input of STFT must be a tensor with one of the  "
                    "following dimensions: [time] or [batch,time] or "
                    "[batch,channels,time]. Got %s "
                    % (str(first_input[0].shape))
                )

                logger_write(err_msg, logfile=logger)
>>>>>>> 4077f422

        # Convert win_length and hop_length from ms to samples
        self.win_length = int(
            round((self.sample_rate / 1000.0) * self.win_length)
        )
        self.hop_length = int(
            round((self.sample_rate / 1000.0) * self.hop_length)
        )

        # Window creation
        self.window = self.create_window()

    def forward(self, x):
        """
        Input: - x (type: torch.Tensor, mandatory):
                   torch.tensor with the audio samples. The tensor must be
                    in one of the following formats: [batch,samples],
                   [batch,channels,samples]

        Output: - complex spectrogram (type: torch.Tensor)
                   The tensor is formatted in one of the
                   following ways depending on the input shape:
                   [batch,n_fft/2, 2, time_steps],
                   [batch,channels,n_fft/2, 2, time_steps]
        """

        # Managing multi-channel stft:
        or_shape = x.shape

        # Reshaping tensor to (batch*channel,time) if needed
        if len(or_shape) == 3:
            x = x.view(or_shape[0] * or_shape[1], or_shape[2])

        # STFT computation
        stft = torch.stft(
            x,
            self.n_fft,
            self.hop_length,
            self.win_length,
            self.window.to(x.device),
            self.center,
            self.pad_mode,
            self.normalized_stft,
            self.onesided,
        )

        # Retrieving the original dimensionality (batch,channel,time)
        if len(or_shape) == 3:
            stft = stft.reshape(
                or_shape[0],
                stft.shape[1],
                or_shape[1],
                stft.shape[2],
                stft.shape[3],
            )

        # Batch is the first dim, time steps always the last one
        stft = stft.transpose(-2, -1)

        return stft

    def create_window(self):
        """
         ---------------------------------------------------------------------
         core.data_processing.create_window (author: Mirco Ravanelli)

         Description: This function creates the window used to compute the
                      STFT given the type and the w_lenth specified in the
                      config file.

         Input:        - self (type, loop class, mandatory)

         Output:      - window (type, torch.tensor)

         Example:    from data_processing import STFT

                     # config dictionary definition
                    config={'class_name':'data_processing.STFT',
                           'sample_rate':'16000'}

                    # initialization of the class
                    compute_stft=STFT(config)

                    # window creation
                    window=compute_stft.create_window()
                    print(window)
                    print(window.shape)

         ---------------------------------------------------------------------
         """

        # Selecting the window type
        if self.window_type == "bartlett":
            wind_cmd = torch.bartlett_window

        if self.window_type == "blackman":
            wind_cmd = torch.blackman_window

        if self.window_type == "hamming":
            wind_cmd = torch.hamming_window

        if self.window_type == "hann":
            wind_cmd = torch.hann_window

        # Window creation
        window = wind_cmd(self.win_length)

        return window


class spectrogram(torch.nn.Module):
    """
     -------------------------------------------------------------------------
     data_processing.spectrogram (author: Mirco Ravanelli)

     Description: This class computes spectrogram of an audio
                  signal given its STFT in input. It is a
                  modification of the spectrogram of the torch audio toolkit
                  (https://github.com/pytorch/audio).

     Input: - power_spectrogram (type: float, default:2):
                It is the exponent used for spectrogram
                computation.  By default, we compute the power
                spectrogram (power_spectrogram=2)

     Example:   import torch
                import soundfile as sf
                from data_processing import STFT
                from data_processing import spectrogram

                # reading an audio signal
                signal, fs=sf.read('samples/audio_samples/example1.wav')

                # Initialization of the class
                compute_stft=STFT(sample_rate=fs)

                # Executing computations
                stft_out=compute_stft(torch.tensor(signal).unsqueeze(0))

                # Initialization of the class
                compute_spectr=spectrogram()

                # Executing computations
                spectr_out=compute_spectr(stft_out)
                print(spectr_out)
                print(spectr_out[0].shape)
     -------------------------------------------------------------------------
     """

    def __init__(
        self,
        power_spectrogram=2,
    ):
        super().__init__()

        self.power_spectrogram = power_spectrogram

    def forward(self, stft):
        """
        Input: - stft (type: torch.Tensor, mandatory):
                   The input STFT tensor must be in one of the
                   following formats: [batch, n_fft/2, 2, time_steps],
                   [batch, channels, n_fft/2, 2, time_steps]


        Output: - spectrogram (type: torch.Tensor):
                   The tensor is formatted in one of
                   the following ways depending on the input shape:
                   [batch,n_fft/2, time_steps],
                   [batch,channels,n_fft/2,time_steps]
        """
        # Get power of "complex" tensor (index=-2 are real and complex parts)
        spectrogram = stft.pow(self.power_spectrogram).sum(-2)

        return spectrogram


class FBANKs(torch.nn.Module):
    """
     -------------------------------------------------------------------------
     data_processing.FBANKs (author: Mirco Ravanelli)

     Description: This class computes FBANK features of an audio signal given
                  its spectrogram in input. It is a modification of the FBANKs
                  funct of the torch audio toolkit
                  (https://github.com/pytorch/audio).

     Input: - n_mels (type:int(1,inf),optional,default:40):
               it the number of Mel fiters used to average the
               spectrogram.

           - log_mel (type:bool, optional, default:True):
               if True, it computes the log of the FBANKs

           - filter_shape (triangular,rectangular,gaussian,
                           optional,default:triangular),
               it is the shape of the filters used to compute
               the FBANK filters.

           - f_min (type:float(0,inf),optional, default:0)
               it is the lowest frequency for the Mel filters.

           - f_max (type:float(0,inf),optional, default:8000)
               it is the highest freq for the Mel filters.

           - n_fft (type:int(0,inf), optional, default:400):
              it the number of fft point of the STFT. It
             defines the frequency resolution (n_fft should be
              <= than win_len).

           - sample_rate (type:int(0,inf),mandatory):
               it is the samplerate of the input audio signal.

           - power_spectrogram (type:float,optional,
             default:2):
               It is the exponent used for spectrogram
               computation. By default, we compute the power
                spectrogram (power_spectrogram=2).

           - amin (type: float, optional, default: 1e-10)
               it is the minimum amplitude (used for numerical
               stability).

           - ref_value (type: float, optional, default: 1.0)
               it is the refence value use for the dB scale.

           - top_db (type: float, optional, default: 80)
               it is the top dB value.

           - freeze (type: bool, optional, True)
               if False, it the central frequency and the band
               of each filter are added into nn.parameters
               can be trained. If True, the standard frozen
               features are computed.
           - recovery (type: bool, optional, True)
               this option is used to recover the last filter
               banks parameters saved during training. It is
               activated only if freeze=False.

           - initialize_with (type: str, optional, None)
              this option is a path to a pkl file that
              contains personalized bands and central
              frequnecy for each filter.

     Example:   import torch
                import soundfile as sf
                from data_processing import STFT
                from data_processing import spectrogram
                from data_processing import FBANKs

                # reading an audio signal
                signal, fs=sf.read('samples/audio_samples/example1.wav')

                # Initialization of the STFT class
                compute_stft=STFT(sample_rate=fs)

                # Executing computations
                stft_out=compute_stft(torch.tensor(signal)\
                         .unsqueeze(0).float())

                # Initialization of the spectrogram class
                compute_spectr=spectrogram()

                # Computation of the spectrogram
                spectr_out=compute_spectr(stft_out)

                Initialization of the FBANK class
                compute_fbank=FBANKs(config)

                # Executing computations
                fbank_out=compute_fbank(spectr_out)

                # Executing computations
                fbank_out=compute_fbank(spectr_out)
                print(fbank_out)
                print(fbank_out[0].shape)
     --------------------------------------------.----------------------------
     """

    def __init__(
        self,
        n_mels=40,
        log_mel=True,
        filter_shape='triangular',
        f_min=0,
        f_max=8000,
        n_fft=400,
        sample_rate=16000,
        power_spectrogram=2,
        amin=1e-10,
        ref_value=1.,
        top_db=80.,
        freeze=True,
        recovery=True,
        initialize_path=None,
    ):
<<<<<<< HEAD
        super().__init__()

        self.n_mels = n_mels
        self.log_mel = log_mel
        self.filter_shape = filter_shape
        self.f_min = f_min
        self.f_max = f_max
        self.n_fft = n_fft
        self.sample_rate = sample_rate
        self.power_spectrogram = power_spectrogram
        self.amin = amin
        self.ref_value = ref_value
        self.top_db = top_db
        self.freeze = freeze
        self.recovery = recovery
        self.initialize_with = initialize_path
=======
        super(FBANKs, self).__init__()

        # Logger
        self.logger = logger

        # Here are summarized the expected options for this class
        self.expected_options = {
            "class_name": ("str", "mandatory"),
            "n_mels": ("int(1,inf)", "optional", "40"),
            "log_mel": ("bool", "optional", "True"),
            "filter_shape": (
                "one_of(triangular,rectangular,gaussian)",
                "optional",
                "triangular",
            ),
            "f_min": ("float(0,inf)", "optional", "0"),
            "f_max": ("float(0,inf)", "optional", "8000"),
            "n_fft": ("int(0,inf)", "optional", "400"),
            "sample_rate": ("int(0,inf)", "optional", "16000"),
            "power_spectrogram": ("float(-inf,inf)", "optional", "2"),
            "amin": ("float", "optional", "1e-10"),
            "ref_value": ("float", "optional", "1.0"),
            "top_db": ("float", "optional", "80"),
            "freeze": ("bool", "optional", "True"),
            "recovery": ("bool", "optional", "True"),
            "recovery_type": ("one_of(last,best)", "optional", "best"),
            "initialize_with": ("str", "optional", "None"),
        }

        # Check, cast , and expand the options
        self.conf = check_opts(
            self, self.expected_options, config, self.logger
        )

        # Expected inputs when calling the class
        self.expected_inputs = ["torch.Tensor"]

        # Check the first input
        check_inputs(
            self.conf, self.expected_inputs, first_input, logger=self.logger
        )

        # Additional check on the input shapes
        if first_input is not None:

            # Setting the device
            self.device_inp = first_input[0].device

            # Check shape
            if len(first_input[0].shape) > 4 or len(first_input[0].shape) < 2:

                err_msg = (
                    'The input of "FBANKs" must be a tensor with one of '
                    "the following dimensions: [n_freq_points, time] or "
                    "[batch,n_freq_points, time] or "
                    "[batch,channels,n_freq_points, time]. "
                    "Got %s " % (str(first_input[0].shape))
                )

                logger_write(err_msg, logfile=logger)
>>>>>>> 4077f422

        # Getting the outut folder
        if not self.freeze:
            self.output_folder = global_config["output_folder"]

        # Additional options
        self.funct_name = funct_name
        self.n_stft = self.n_fft // 2 + 1

        # Make sure that the selected f_min < f_max
        if self.f_min >= self.f_max:
            err_msg = "Require f_min: %f < f_max: %f" % (
                self.f_min,
                self.f_max,
            )
            logger.error(err_msg, exc_info=True)

        # Setting the multiplier for log conversion
        if self.power_spectrogram == 2:
            self.multiplier = 10
        else:
            self.multiplier = 20

        self.db_multiplier = math.log10(max(self.amin, self.ref_value))

        # Filter definition
        mel = torch.linspace(
            self.to_mel(self.f_min), self.to_mel(self.f_max), self.n_mels + 2
        )

        # Conversion to hz
        hz = self.to_hz(mel)

        # Computation of the filter bands
        band = hz[1:] - hz[:-1]

        self.band = band[:-1].to(self.device_inp)
        self.f_central = hz[1:-1].to(self.device_inp)

        # Adding the central frequency and the band to the list of nn param
        if not self.freeze:
            self.f_central = nn.Parameter(self.f_central)
            self.band = nn.Parameter(self.band)

        # Frequency axis
        all_freqs = torch.linspace(0, self.sample_rate // 2, self.n_stft)
        all_freqs = all_freqs.to(self.device_inp)

        # replicating for all the filters
        self.all_freqs_mat = all_freqs.repeat(self.f_central.shape[0], 1)
        self.all_freqs_mat = self.all_freqs_mat.to(self.device_inp)

        # Managing initialization with an external filter bank parameters
        # (useful for pre-training)
        initialize_with(self)

        if not (self.freeze):
            # Automatic recovery
            recovery(self)

<<<<<<< HEAD
    def forward(self, spectrogram):
        """
        Input: - spectrogram (type: torch.Tensor, mandatory)
                   torch.tensor which contains the spectrogram of an audio
                   signal. The input spectrogram tensor must be in one of
                   the following formats: [batch, n_fft/2, time_steps],
                   [batch, channels, n_fft/2, time_steps]

        Output: fbanks (type: torch.Tensor)
                   Formatted in one of the following ways depending on
                   the input shape: [batch, n_mel, time_steps],
                   [batch, channels, n_mel, time_steps]
        """
=======
    def forward(self, input_lst):

        # Reading input_list
        spectrogram = input_lst[0]

        # Getting the current device
        self.device_inp = spectrogram.device

        # Putting all_freq tensor in the current device
        self.all_freqs_mat = self.all_freqs_mat.to(self.device_inp)
        self.band = self.band.to(self.device_inp)
        self.f_central = self.f_central.to(self.device_inp)

>>>>>>> 4077f422
        # Computing central frequency and bandwidth of each filter
        f_central_mat = self.f_central.repeat(
            self.all_freqs_mat.shape[1], 1
        ).transpose(0, 1)
        band_mat = self.band.repeat(self.all_freqs_mat.shape[1], 1).transpose(
            0, 1
        )

        # Creation of the multiplication matrix
        fbank_matrix = self.create_fbank_matrix(f_central_mat, band_mat).to(
            spectrogram.device
        )

        # FBANK computation
        fbanks = torch.matmul(
            spectrogram.transpose(1, -1), fbank_matrix
        ).transpose(1, -1)

        # Add logarithm if needed
        if self.log_mel:
            fbanks = self.amplitude_to_DB(fbanks)

        return fbanks

    @staticmethod
    def to_mel(hz):
        """
         ---------------------------------------------------------------------
         core.data_procesing.to_mel

         Description: This function allows a conversion from Hz to Mel

         Input:        - Hz (type: float, mandatory)

         Output:      - Mel (type: float)

         Example:     from data_processing import FBANKs

                      # FBANK config dictionary definition
                      config={'class_name':'data_processing.FBANKs'}

                     # Initialization of the FBANK class
                     compute_fbank=FBANKs(config)

                     # Conversion to mel scale
                     compute_fbank.to_hz(4000)
         ---------------------------------------------------------------------
         """
        return 2595 * math.log10(1 + hz / 700)

    @staticmethod
    def to_hz(mel):
        """
         ---------------------------------------------------------------------
         core.data_procesing.to_hz

         Description: This function allows a conversion from Mel scale to Hz

         Input:        - self (type: data_processing class, mandatory)

         Output:      - Hz (type: float)

         Example:     from data_processing import FBANKs

                      # FBANK config dictionary definition
                      config={'class_name':'data_processing.FBANKs'}

                     # Initialization of the FBANK class
                     compute_fbank=FBANKs(config)

                     # Conversion to mel scale
                     compute_fbank.to_mel(23651.39)
         ---------------------------------------------------------------------
         """
        return 700 * (10 ** (mel / 2595) - 1)

    def triangular_filters(self, all_freqs, f_central, band):
        """
         ---------------------------------------------------------------------
         core.data_procesing.triangular_filters

         Description: This function creates triangular filter banks

         Input:        - self (type: data_processing class, mandatory)
                       - all_freqs (type: torch.tensor, mandatory)
                       - f_central (type: torch.tensor, mandatory)
                       - band (type: torch.tensor, mandatory)

         Output:      - fbank_matrix (type, torch.tensor)

         Example:     import torch
                      from data_processing import FBANKs

                      # FBANK config dictionary definition
                      config={'class_name':'data_processing.FBANKs'}

                      # Initialization of the FBANK class
                      compute_fbank=FBANKs(config)

                     # All frequency tensor
                     all_freqs=torch.linspace(0, 8000, 201).repeat(40,1)

                     f_central_mat=compute_fbank.f_central.repeat(
                                   all_freqs.shape[1],1).transpose(0,1)

                     band_mat=compute_fbank.band.repeat(
                              all_freqs.shape[1],1).transpose(0,1)

                     # Compute triangular filters
                     filters=compute_fbank.triangular_filters(
                             all_freqs,f_central_mat,band_mat)

                     print(filters)
                     print(filters.shape)

         ---------------------------------------------------------------------
         """

        # Computing the slops of the filters
        slope = (all_freqs - f_central) / band

        # Left part of the filter
        left_side = slope + 1.0

        # Right part of the filter
        right_side = -slope + 1.0

        zero = torch.zeros(1).to(self.device_inp)

        # Adding zeros for negative values
        fbank_matrix = torch.max(
            zero, torch.min(left_side, right_side)
        ).transpose(0, 1)

        return fbank_matrix

    def rectangular_filters(self, all_freqs, f_central, band):
        """
         ---------------------------------------------------------------------
         core.data_procesing.rectangular_filters

         Description: This function creates rectangular filter banks

         Input:        - self (type: data_processing class, mandatory)
                       - all_freqs (type: torch.tensor, mandatory)
                       - f_central (type: torch.tensor, mandatory)
                       - band (type: torch.tensor, mandatory)

         Output:      - fbank_matrix (type, torch.tensor)

         Example:     import torch
                      from data_processing import FBANKs

                      # FBANK config dictionary definition
                      config={'class_name':'data_processing.FBANKs'}

                      # Initialization of the FBANK class
                      compute_fbank=FBANKs(config)

                     # All frequency tensor
                     all_freqs=torch.linspace(0, 8000, 201).repeat(40,1)

                     f_central_mat=compute_fbank.f_central.repeat(
                                   all_freqs.shape[1],1).transpose(0,1)

                     band_mat=compute_fbank.band.repeat(
                              all_freqs.shape[1],1).transpose(0,1)

                     # Compute rectangular filters
                     filters=compute_fbank.rectangular_filters(
                             all_freqs,f_central_mat,band_mat)

                     print(filters)
                     print(filters.shape)

         ---------------------------------------------------------------------
         """

        # Low cut-off frequency of the filters
        low_hz = f_central - band

        # High cut-off frequency of the filters
        high_hz = f_central + band

        # Left part of the filter
        left_side = right_size = all_freqs.ge(low_hz)

        # Right part of the filter
        right_size = all_freqs.le(high_hz)

        # Computing fbank matrix
        fbank_matrix = (left_side * right_size).float().transpose(0, 1)

        return fbank_matrix

    def gaussian_filters(self, all_freqs, f_central, band, smooth_factor=2):
        """
         ---------------------------------------------------------------------
         core.data_procesing.gaussian_filters

         Description: This function creates gaussian filter banks

         Input:        - self (type: data_processing class, mandatory)
                       - all_freqs (type: torch.tensor, mandatory)
                       - f_central (type: torch.tensor, mandatory)
                       - band (type: torch.tensor, mandatory)

         Output:      - fbank_matrix (type: torch.tensor)

         Example:     import torch
                      from data_processing import FBANKs

                      # FBANK config dictionary definition
                      config={'class_name':'data_processing.FBANKs'}

                      # Initialization of the FBANK class
                      compute_fbank=FBANKs(config)

                     # All frequency tensor
                     all_freqs=torch.linspace(0, 8000, 201).repeat(40,1)

                     f_central_mat=compute_fbank.f_central.repeat(
                                   all_freqs.shape[1],1).transpose(0,1)

                     band_mat=compute_fbank.band.repeat(
                              all_freqs.shape[1],1).transpose(0,1)

                     # Compute gaussian filters
                     filters=compute_fbank.gaussian_filters(
                             all_freqs,f_central_mat,band_mat)

                     print(filters)
                     print(filters.shape)

         ---------------------------------------------------------------------
         """

        # computing the fbank matrix with gaussian shapes
        fbank_matrix = torch.exp(
            -0.5 * ((all_freqs - f_central) / (band / smooth_factor)) ** 2
        ).transpose(0, 1)

        return fbank_matrix

    def create_fbank_matrix(self, f_central_mat, band_mat):
        """
        ---------------------------------------------------------------------
        core.data_procesing.create_fbank_matrix

        Description: This function creates a set filter as specified in the
                      configuration file.

        Input:        - self (type: data_processing class, mandatory)
                       - f_central (type: torch.tensor, mandatory)
                       - band (type: torch.tensor, mandatory)

        Output:      - fbank_matrix (type: torch.tensor)

        Example:     import torch
                      from data_processing import FBANKs

                      # FBANK config dictionary definition
                      config={'class_name':'data_processing.FBANKs'}

                      # Initialization of the FBANK class
                      compute_fbank=FBANKs(config)

                     # getting central frequency and band
                     f_central_mat=compute_fbank.f_central.repeat(
                                   all_freqs.shape[1],1).transpose(0,1)

                     band_mat=compute_fbank.band.repeat(
                              all_freqs.shape[1],1).transpose(0,1)

                     # Compute gaussian filters
                     filters=compute_fbank.create_fbank_matrix(f_central_mat,
                                                               band_mat)

                     print(filters)
                     print(filters.shape)

        ---------------------------------------------------------------------
        """
        # Triangular filters
        if self.filter_shape == "triangular":
            fbank_matrix = self.triangular_filters(
                self.all_freqs_mat, f_central_mat, band_mat
            )
        # Rectangular filters
        if self.filter_shape == "rectangular":
            fbank_matrix = self.rectangular_filters(
                self.all_freqs_mat, f_central_mat, band_mat
            )
        # Gaussian filters
        if self.filter_shape == "gaussian":
            fbank_matrix = self.gaussian_filters(
                self.all_freqs_mat, f_central_mat, band_mat
            )

        return fbank_matrix

    def amplitude_to_DB(self, x):
        """
         ---------------------------------------------------------------------
         core.data_procesing.amplitude_to_DB

         Description: This function takes in input a set of linear FBANKs and
                      and converts them in log-FBANKs

         Input:        - self (type: execute_computaion class, mandatory)
                       - x (type: )

         Output:      - fbank_matrix (type: torch.tensor)

         Example:     import torch
                      from data_processing import FBANKs

                      # FBANK config dictionary definition
                      config={'class_name':'data_processing.FBANKs'}

                      # Initialization of the FBANK class
                      compute_fbank=FBANKs(config)

                     # getting central frequency and band
                     f_central_mat=compute_fbank.f_central.repeat(
                                   all_freqs.shape[1],1).transpose(0,1)

                     band_mat=compute_fbank.band.repeat(
                              all_freqs.shape[1],1).transpose(0,1)

                     # Compute gaussian filters
                     filters=compute_fbank.create_fbank_matrix(f_central_mat,
                                                               band_mat)

                     print(filters)
                     print(filters.shape)

         ---------------------------------------------------------------------
         """

        # Converting x to the log domain
        x_db = self.multiplier * torch.log10(torch.clamp(x, min=self.amin))
        x_db -= self.multiplier * self.db_multiplier

        # Setting up dB max
        new_x_db_max = torch.tensor(
            float(x_db.max()) - self.top_db, dtype=x_db.dtype, device=x.device,
        )
        # Clipping to dB max
        x_db = torch.max(x_db, new_x_db_max)

        return x_db


class MFCCs(torch.nn.Module):
    """
     -------------------------------------------------------------------------
     data_processing.MFCCs (author: Mirco Ravanelli)

     Description:  This class computes MFCCs of an audio signal given a set of
                   FBANKs in input. It is a modification of the spectrogram of
                    the torch audio toolkit (https://github.com/pytorch/audio)

     Input: - n_mels (type: int(1,inf), default: 40):
               it the number of Mel fiters used to average the spectrogram.

           - dct_norm ('ortho', 'None', default: 'ortho'):
               it is the type of dct transform used to compute MFCCs.

     Example:   import torch
                import soundfile as sf
                from data_processing import STFT
                from data_processing import spectrogram
                from data_processing import FBANKs
                from data_processing import MFCCs

                # reading an audio signal
                signal, fs=sf.read('samples/audio_samples/example1.wav')

                # Initialization of the STFT class
                compute_stft=STFT(sample_rate=fs)

                # Executing computations
                stft_out=compute_stft(torch.tensor(signal)\
                         .unsqueeze(0).float())

                # Initialization of the spectrogram class
                compute_spectr=spectrogram()

                # Computation of the spectrogram
                spectr_out=compute_spectr(stft_out)

                Initialization of the FBANK class
                compute_fbank=FBANKs()

                # Executing computations
                fbank_out=compute_fbank(spectr_out)

                Initialization of the MFCC class
                compute_mfccs=MFCCs()

                # Executing computations
                mfcc_out=compute_mfccs(fbank_out)
                print(mfcc_out)
                print(mfcc_out[0].shape)
     -------------------------------------------------------------------------
     """

    def __init__(
        self,
        n_mfcc=20,
        n_mels=40,
        dct_norm='ortho',
    ):
        super().__init__()

<<<<<<< HEAD
        self.n_mfcc = n_mfcc
        self.n_mels = n_mels
        self.dct_norm = dct_norm
=======
            # Getting the input device
            self.device_inp = first_input[0].device

            # Check shapes
            if len(first_input[0].shape) > 4 or len(first_input[0].shape) < 2:

                err_msg = (
                    "The input of MFCCs must be a tensor with one of the "
                    "following dimensions: [n_mel, time] or "
                    "[batch,n_mel, time] or [batch,channels,n_mel, time]."
                    "Got %s " % (str(first_input[0].shape))
                )

                logger_write(err_msg, logfile=logger)
>>>>>>> 4077f422

        # Generate matix for DCT transformation
        self.dct_mat = self.create_dct()
        self.dct_mat = self.dct_mat.to(self.device_inp)

        # Check n_mfcc
        if self.n_mfcc > self.n_mels:

            err_msg = (
                "Cannot select more MFCC coefficients than mel filters "
                "(n_mfcc=%i, n_mels=%i)" % (self.n_mfcc, self.n_mels)
            )

            logger.error(err_msg, exc_info=True)

    def create_dct(self):

        """
         ---------------------------------------------------------------------
         core.data_procesing.create_dct

         Description: This function generate the dct matrix from MFCC
                      computation.

         Input:        - self (type: execute_computaion class, mandatory)

         Output:      - dct (type: torch.tensor)

         Example:   import torch
                    import soundfile as sf
                    from data_processing import STFT
                    from data_processing import spectrogram
                    from data_processing import FBANKs
                    from data_processing import MFCCs

                    # reading an audio signal
                    signal, fs=sf.read('samples/audio_samples/example1.wav')

                    # STFT config dictionary definition
                    config={'class_name':'data_processing.STFT',\
                            'sample_rate':str(fs)}

                    # Initialization of the STFT class
                    compute_stft=STFT(config)

                    # Executing computations
                    stft_out=compute_stft(torch.tensor(signal)\
                             .unsqueeze(0).float())

                    # Initialization of the spectrogram config
                    config={'class_name':'data_processing.spectrogram'}

                    # Initialization of the spectrogram class
                    compute_spectr=spectrogram(config)

                    # Computation of the spectrogram
                    spectr_out=compute_spectr(stft_out)

                    # FBANK config dictionary definition
                    config={'class_name':'data_processing.FBANKs'}

                    Initialization of the FBANK class
                    compute_fbank=FBANKs(config)

                    # Executing computations
                    fbank_out=compute_fbank(spectr_out)

                    # MFCC config dictionary definition
                    config={'class_name':'data_processing.MFCCs'}

                    Initialization of the MFCC class
                    compute_mfccs=MFCCs(config)

                    # Executing computations
                    print(compute_mfccs.create_dct())

     -------------------------------------------------------------------------
     """

        n = torch.arange(float(self.n_mels))
        k = torch.arange(float(self.n_mfcc)).unsqueeze(1)
        dct = torch.cos(math.pi / float(self.n_mels) * (n + 0.5) * k)

        if self.dct_norm is None:
            dct *= 2.0
        else:
            assert self.dct_norm == "ortho"
            dct[0] *= 1.0 / math.sqrt(2.0)
            dct *= math.sqrt(2.0 / float(self.n_mels))

        return dct.t()

    def forward(self, fbanks):
        """
        Input: - (type, list, mandatory):
                   Contains the FBANKs of an audio
                   signal. The input FBANK tensor must be in one of the
                   following ways: [batch, n_mels, time_steps],
                   [batch, channels, n_mels, time_steps]


         Output: - out_lst(type, list, mandatory):
                   by default the output arguments are passed with a list.
                   In this case, out is a list containing the MFCCs.
                   The tensor is formatted in one of the following ways
                   depending on the input shape: [batch, n_mfcc, time_steps],
                   [batch, channels, n_mfcc, time_steps]
        """
        # Computing MFCCs by applying the DCT transform
        mfcc = torch.matmul(
            fbanks.transpose(1, -1), self.dct_mat.to(fbanks.device)
        ).transpose(1, -1)

        return mfcc


class deltas(torch.nn.Module):
    """
    -------------------------------------------------------------------------
    data_processing.deltas (author: Mirco Ravanelli)

    Description:  This class computes time derivatives of an input tensor.
                  It is a modification of the spectrogram of the torch audio
                  toolkit (https://github.com/pytorch/audio).

    Input: - der_win_length (type: int(3,inf), default: 3):
              it the length of the window used to compute the
              time derivatives.

    Example:  import torch
              from data_processing import deltas

              # Initialization of the delta class
              compute_deltas=deltas()

              # Delta computations
              batch=torch.rand([4,13,230])
              delta_out=compute_deltas(batch)
              print(delta_out)
              print(delta_out[0].shape)
    -------------------------------------------------------------------------
    """

    def __init__(
        self,
        der_win_length=5,
    ):
        super().__init__()
        self.der_win_length = der_win_length

        def hook(self, input):
            self.kernel = self.kernel.repeat(input[0].shape[-2], 1, 1)
            self.hook.remove()

        self.hook = self.register_forward_pre_hook(hook)

        # Additional parameters
        self.n = (self.der_win_length - 1) // 2
        self.denom = self.n * (self.n + 1) * (2 * self.n + 1) / 3
        self.kernel = torch.arange(-self.n, self.n + 1, 1).float()

    def forward(self, x):
        """
        Input: - x (type, torch.Tensor, mandatory):
                   The input tensor must be 2-4 dims, with time_steps last.

        Output: deltas (type, torch.Tensor):
                   The same shape as the inputs
        """
        # Managing multi-channel deltas reshape tensor (batch*channel,time)
        or_shape = x.shape

        if len(or_shape) == 4:
            x = x.view(or_shape[0] * or_shape[2], or_shape[1], or_shape[3])

        # Doing padding for time borders
        x = torch.nn.functional.pad(x, (self.n, self.n), mode="replicate")

        # Derivative estimation (with a fixed convolutional kernel)
        delta_coeff = (
            torch.nn.functional.conv1d(
                x, self.kernel.to(x.device), groups=x.shape[1]
            )
            / self.denom
        )

        # Retrieving the original dimensionality (for multi-channel case)
        if len(or_shape) == 4:
            delta_coeff = delta_coeff.reshape(
                or_shape[0],
                or_shape[1],
                delta_coeff.shape[1],
                delta_coeff.shape[2],
            )

        return delta_coeff


class context_window(torch.nn.Module):
    """
     -------------------------------------------------------------------------
     data_processing.context_window (author: Mirco Ravanelli)

     Description:  This class applies a context window by gathering multiple
                   time steps in a single feature vector. The operation is
                   performed with a convolutional layer based on a fixed
                   kernel designed for that.

     Input: - left_frames (type: int(0,inf), default: 0):
               it is this the number of left frames (i.e, past
               frames to collect)

           - right_frames (type: int(0,inf), default: 0):
               it is this the number of right frames (i.e,
               future frames to collect)
     Example:  import torch
               from data_processing import context_window

               # delta config dictionary definition
               config={'class_name':'data_processing.context_window',
                       'left_frames': '5',
                       'right_frames': '5'}

               # Initialization of the delta class
               compute_cw=context_window(config,
                                         first_input=[torch.rand([4,13,100])])

               # context computations
               batch=torch.rand([4,13,230])
               batch_cw=compute_cw([batch])
               print(batch_cw)
               print(batch_cw[0].shape)
     -------------------------------------------------------------------------
     """

    def __init__(
        self,
        left_frames=0,
        right_frames=0,
    ):
        super().__init__()

        self.left_frames = left_frames
        self.right_frames = right_frames

        # Additional parameters
        self.context_len = self.left_frames + self.right_frames + 1
        self.kernel_len = 2 * max(self.left_frames, self.right_frames) + 1

        # Kernel definition
        self.kernel = torch.eye(self.context_len, self.kernel_len)

        if self.right_frames > self.left_frames:
            lag = self.right_frames - self.left_frames
            self.kernel = torch.roll(self.kernel, lag, 1)

        self.first_call = True

    def forward(self, x):
        """
        Input: - x (type: torch.Tensor, mandatory):
                   The input tensor must be 2-4 dims with time_steps last.

        Output: tensor with context (type: torch.Tensor)
                    Tensor has context added, the second from the end
                    dimension has been increased in size.
        """

        if self.first_call is True:
            self.first_call = False
            self.kernel = (
                self.kernel.repeat(x.shape[1], 1, 1)
                .view(
                    x.shape[1] * self.context_len,
                    self.kernel_len,
                )
                .unsqueeze(1)
            )

        # Managing multi-channel case
        or_shape = x.shape

        if len(or_shape) == 4:
            x = x.reshape(or_shape[0] * or_shape[2], or_shape[1], or_shape[3])

        if len(or_shape) == 5:
            x = x.reshape(
                or_shape[0] * or_shape[2] * or_shape[3],
                or_shape[1],
                or_shape[4],
            )

        # Compute context (using the estimated convolutional kernel)
        cw_x = torch.nn.functional.conv1d(
            x,
            self.kernel.to(x.device),
            groups=x.shape[1],
            padding=max(self.left_frames, self.right_frames),
        )

        # Retrieving the original dimensionality (for multi-channel case)
        if len(or_shape) == 4:
            cw_x = cw_x.reshape(
                or_shape[0], cw_x.shape[1], or_shape[2], cw_x.shape[-1]
            )

        if len(or_shape) == 5:
            cw_x = cw_x.reshape(
                or_shape[0],
                cw_x.shape[1],
                or_shape[2],
                or_shape[3],
                cw_x.shape[-1],
            )

        return cw_x


class mean_var_norm(torch.nn.Module):
    def __init__(
        self,
        mean_norm=True,
        std_norm=True,
        norm_type='global',
        avg_factor=None,
        do_recovery=True,
        output_folder=None,
        requires_grad=False,
    ):
<<<<<<< HEAD
        super().__init__()
=======
        super(mean_var_norm, self).__init__()

        # Setting logger and exec_config
        self.logger = logger

        # Definition of the expected options
        self.expected_options = {
            "class_name": ("str", "mandatory"),
            "mean_norm": ("bool", "optional", "True"),
            "std_norm": ("bool", "optional", "True"),
            "norm_type": (
                "one_of(sentence,batch,speaker,global)",
                "optional",
                "global",
            ),
            "avg_factor": ("float(0,1)", "optional", "None"),
            "recovery": ("bool", "optional", "True"),
            "recovery_type": ("one_of(last,best)", "optional", "best"),
        }

        # Check, cast , and expand the options
        self.conf = check_opts(
            self, self.expected_options, config, self.logger
        )
>>>>>>> 4077f422

        self.mean_norm = mean_norm
        self.std_norm = std_norm
        self.norm_type = norm_type
        self.avg_factor = avg_factor
        self.recovery = do_recovery
        self.output_folder = output_folder
        self.requires_grad = requires_grad

        # Parameter initialization
        self.glob_mean = 0
        self.glob_std = 0
        self.spk_dict_mean = {}
        self.spk_dict_std = {}
        self.spk_dict_count = {}
        # Counter initialization
        self.count = 0

        # Numerical stability for std
        self.eps = 1e-10

        # Recovery stored stats
        # recovery(self)

    def forward(self, x, lengths, spk_ids=None):

        self.device_inp = str(x.device)

        N_batches = x.shape[0]

        current_means = []
        current_stds = []

        x = x.unsqueeze(1).transpose(1, -1).squeeze(-1)

        for snt_id in range(N_batches):

            # Avoiding padded time steps
            actual_size = int(torch.round(lengths[snt_id] * x.shape[1]))

            # computing statistics
            current_mean, current_std = self.compute_current_stats(
                x[snt_id, 0:actual_size, ...], (0)
            )

            # appending values
            current_means.append(current_mean)
            current_stds.append(current_std)

            # sentence normalization
            if self.norm_type == "sentence":

                x[snt_id] = (x[snt_id] - current_mean.data) / current_std.data

            if self.norm_type == "speaker":

                spk_id = int(spk_ids[snt_id][0])

                if spk_id not in self.spk_dict_mean:

                    # Initialization of the dictionary
                    self.spk_dict_mean[spk_id] = current_mean
                    self.spk_dict_std[spk_id] = current_std
                    self.spk_dict_count[spk_id] = 1

                else:
                    self.spk_dict_count[spk_id] = (
                        self.spk_dict_count[spk_id] + 1
                    )

                    if self.avg_factor is None:
                        self.weight = 1 / self.spk_dict_count[spk_id]
                    else:
                        self.weight = self.avg_factor

                    self.spk_dict_mean[spk_id] = (
                        1 - self.weight
                    ) * self.spk_dict_mean[spk_id] + self.weight * current_mean
                    self.spk_dict_std[spk_id] = (
                        1 - self.weight
                    ) * self.spk_dict_std[spk_id] + self.weight * current_std

                    self.spk_dict_mean[spk_id].detach()
                    self.spk_dict_std[spk_id].detach()

                x[snt_id] = (
                    x[snt_id] - self.spk_dict_mean[spk_id].data
                ) / self.spk_dict_std[spk_id].data

        if self.norm_type == "batch" or self.norm_type == "global":

            current_mean = torch.mean(torch.stack(current_means), dim=0)
            current_std = torch.mean(torch.stack(current_stds), dim=0)

            if self.norm_type == "batch":
                x = (x - current_mean.data) / (current_std.data)

            if self.norm_type == "global":

                if self.count == 0:
                    self.glob_mean = current_mean
                    self.glob_std = current_std

                else:
                    if self.avg_factor is None:
                        self.weight = 1 / (self.count + 1)
                    else:
                        self.weight = self.avg_factor

                    self.glob_mean = (
                        1 - self.weight
                    ) * self.glob_mean + self.weight * current_mean

                    self.glob_std = (
                        1 - self.weight
                    ) * self.glob_std + self.weight * current_std

                self.glob_mean.detach()
                self.glob_std.detach()

                x = (x - self.glob_mean.data) / (self.glob_std.data)

        # Update counter
        self.count = self.count + 1

        x = x.unsqueeze(-1).transpose(1, -1).squeeze(1)

        return x

    def compute_current_stats(self, x, dims):

        # Compute current mean
        if self.mean_norm:
            current_mean = torch.mean(x, dim=dims).detach().data
        else:
            current_mean = torch.tensor([0.0]).to(x.device)

        # Compute current std
        if self.std_norm:
            current_std = torch.std(x, dim=dims).detach().data
        else:
            current_std = torch.tensor([1.0]).to(x.device)

        # Improving numerical stability of std
        current_std = torch.max(
            current_std, self.eps * torch.ones_like(current_std)
        )

        return current_mean, current_std

    def statistics_dict(self):

        state = {}
        state["count"] = self.count
        state["glob_mean"] = self.glob_mean
        state["glob_std"] = self.glob_std
        state["spk_dict_mean"] = self.spk_dict_mean
        state["spk_dict_std"] = self.spk_dict_std
        state["spk_dict_count"] = self.spk_dict_count

        return state

    def load_statistics_dict(self, state):

        self.count = state["count"]
        if isinstance(state["glob_mean"], int):
            self.glob_mean = state["glob_mean"]
            self.glob_std = state["glob_std"]
        else:
            self.glob_mean = state["glob_mean"]  # .to(self.device_inp)
            self.glob_std = state["glob_std"]  # .to(self.device_inp)

        # Loading the spk_dict_mean in the right device
        self.spk_dict_mean = {}
        for spk in state["spk_dict_mean"]:
            self.spk_dict_mean[spk] = state["spk_dict_mean"][spk].to(
                self.device_inp
            )

        # Loading the spk_dict_std in the right device
        self.spk_dict_std = {}
        for spk in state["spk_dict_std"]:
            self.spk_dict_std[spk] = state["spk_dict_std"][spk].to(
                self.device_inp
            )

        self.spk_dict_count = state["spk_dict_count"]

        return state<|MERGE_RESOLUTION|>--- conflicted
+++ resolved
@@ -112,10 +112,9 @@
         window_type='hamming',
         normalized_stft=False,
         center=True,
-        pad_mode='reflect',
+        pad_mode='constant',
         onesided=True,
     ):
-<<<<<<< HEAD
         super().__init__()
 
         self.sample_rate = sample_rate
@@ -127,62 +126,6 @@
         self.center = center
         self.pad_mode = pad_mode
         self.onesided = onesided
-=======
-        super(STFT, self).__init__()
-
-        # Logger setup
-        self.logger = logger
-
-        # Here are summarized the expected options for this class
-        self.expected_options = {
-            "class_name": ("str", "mandatory"),
-            "sample_rate": ("int(0,inf)", "mandatory"),
-            "win_length": ("float(0,inf)", "optional", "25"),
-            "hop_length": ("float(0,inf)", "optional", "10"),
-            "n_fft": ("int(0,inf)", "optional", "400"),
-            "window_type": (
-                "one_of(bartlett,blackman,hamming,hann)",
-                "optional",
-                "hamming",
-            ),
-            "normalized_stft": ("bool", "optional", "False"),
-            "center": ("bool", "optional", "True"),
-            "pad_mode": (
-                "one_of(constant,reflect,replicate,circular)",
-                "optional",
-                "constant",
-            ),
-            "onesided": ("bool", "optional", "True"),
-        }
-
-        # Check, cast , and expand the options
-        self.conf = check_opts(
-            self, self.expected_options, config, self.logger
-        )
-
-        # Definition of the expected input
-        self.expected_inputs = ["torch.Tensor"]
-
-        # Check the first input
-        check_inputs(
-            self.conf, self.expected_inputs, first_input, logger=self.logger
-        )
-
-        # Additional check on the input shapes
-        if first_input is not None:
-
-            # Shape check
-            if len(first_input[0].shape) > 3 or len(first_input[0].shape) < 1:
-
-                err_msg = (
-                    "The input of STFT must be a tensor with one of the  "
-                    "following dimensions: [time] or [batch,time] or "
-                    "[batch,channels,time]. Got %s "
-                    % (str(first_input[0].shape))
-                )
-
-                logger_write(err_msg, logfile=logger)
->>>>>>> 4077f422
 
         # Convert win_length and hop_length from ms to samples
         self.win_length = int(
@@ -479,7 +422,6 @@
         recovery=True,
         initialize_path=None,
     ):
-<<<<<<< HEAD
         super().__init__()
 
         self.n_mels = n_mels
@@ -496,72 +438,6 @@
         self.freeze = freeze
         self.recovery = recovery
         self.initialize_with = initialize_path
-=======
-        super(FBANKs, self).__init__()
-
-        # Logger
-        self.logger = logger
-
-        # Here are summarized the expected options for this class
-        self.expected_options = {
-            "class_name": ("str", "mandatory"),
-            "n_mels": ("int(1,inf)", "optional", "40"),
-            "log_mel": ("bool", "optional", "True"),
-            "filter_shape": (
-                "one_of(triangular,rectangular,gaussian)",
-                "optional",
-                "triangular",
-            ),
-            "f_min": ("float(0,inf)", "optional", "0"),
-            "f_max": ("float(0,inf)", "optional", "8000"),
-            "n_fft": ("int(0,inf)", "optional", "400"),
-            "sample_rate": ("int(0,inf)", "optional", "16000"),
-            "power_spectrogram": ("float(-inf,inf)", "optional", "2"),
-            "amin": ("float", "optional", "1e-10"),
-            "ref_value": ("float", "optional", "1.0"),
-            "top_db": ("float", "optional", "80"),
-            "freeze": ("bool", "optional", "True"),
-            "recovery": ("bool", "optional", "True"),
-            "recovery_type": ("one_of(last,best)", "optional", "best"),
-            "initialize_with": ("str", "optional", "None"),
-        }
-
-        # Check, cast , and expand the options
-        self.conf = check_opts(
-            self, self.expected_options, config, self.logger
-        )
-
-        # Expected inputs when calling the class
-        self.expected_inputs = ["torch.Tensor"]
-
-        # Check the first input
-        check_inputs(
-            self.conf, self.expected_inputs, first_input, logger=self.logger
-        )
-
-        # Additional check on the input shapes
-        if first_input is not None:
-
-            # Setting the device
-            self.device_inp = first_input[0].device
-
-            # Check shape
-            if len(first_input[0].shape) > 4 or len(first_input[0].shape) < 2:
-
-                err_msg = (
-                    'The input of "FBANKs" must be a tensor with one of '
-                    "the following dimensions: [n_freq_points, time] or "
-                    "[batch,n_freq_points, time] or "
-                    "[batch,channels,n_freq_points, time]. "
-                    "Got %s " % (str(first_input[0].shape))
-                )
-
-                logger_write(err_msg, logfile=logger)
->>>>>>> 4077f422
-
-        # Getting the outut folder
-        if not self.freeze:
-            self.output_folder = global_config["output_folder"]
 
         # Additional options
         self.funct_name = funct_name
@@ -618,25 +494,7 @@
             # Automatic recovery
             recovery(self)
 
-<<<<<<< HEAD
     def forward(self, spectrogram):
-        """
-        Input: - spectrogram (type: torch.Tensor, mandatory)
-                   torch.tensor which contains the spectrogram of an audio
-                   signal. The input spectrogram tensor must be in one of
-                   the following formats: [batch, n_fft/2, time_steps],
-                   [batch, channels, n_fft/2, time_steps]
-
-        Output: fbanks (type: torch.Tensor)
-                   Formatted in one of the following ways depending on
-                   the input shape: [batch, n_mel, time_steps],
-                   [batch, channels, n_mel, time_steps]
-        """
-=======
-    def forward(self, input_lst):
-
-        # Reading input_list
-        spectrogram = input_lst[0]
 
         # Getting the current device
         self.device_inp = spectrogram.device
@@ -646,7 +504,6 @@
         self.band = self.band.to(self.device_inp)
         self.f_central = self.f_central.to(self.device_inp)
 
->>>>>>> 4077f422
         # Computing central frequency and bandwidth of each filter
         f_central_mat = self.f_central.repeat(
             self.all_freqs_mat.shape[1], 1
@@ -1063,30 +920,19 @@
     ):
         super().__init__()
 
-<<<<<<< HEAD
         self.n_mfcc = n_mfcc
         self.n_mels = n_mels
         self.dct_norm = dct_norm
-=======
-            # Getting the input device
-            self.device_inp = first_input[0].device
-
-            # Check shapes
-            if len(first_input[0].shape) > 4 or len(first_input[0].shape) < 2:
-
-                err_msg = (
-                    "The input of MFCCs must be a tensor with one of the "
-                    "following dimensions: [n_mel, time] or "
-                    "[batch,n_mel, time] or [batch,channels,n_mel, time]."
-                    "Got %s " % (str(first_input[0].shape))
-                )
-
-                logger_write(err_msg, logfile=logger)
->>>>>>> 4077f422
 
         # Generate matix for DCT transformation
         self.dct_mat = self.create_dct()
-        self.dct_mat = self.dct_mat.to(self.device_inp)
+
+        def hook(self, first_input):
+            self.device_inp = first_input[0].device
+            self.dct_mat = self.dct_mat.to(self.device_inp)
+            self.hook.remove()
+
+        self.hook = self.register_forward_pre_hook(hook)
 
         # Check n_mfcc
         if self.n_mfcc > self.n_mels:
@@ -1412,34 +1258,7 @@
         output_folder=None,
         requires_grad=False,
     ):
-<<<<<<< HEAD
         super().__init__()
-=======
-        super(mean_var_norm, self).__init__()
-
-        # Setting logger and exec_config
-        self.logger = logger
-
-        # Definition of the expected options
-        self.expected_options = {
-            "class_name": ("str", "mandatory"),
-            "mean_norm": ("bool", "optional", "True"),
-            "std_norm": ("bool", "optional", "True"),
-            "norm_type": (
-                "one_of(sentence,batch,speaker,global)",
-                "optional",
-                "global",
-            ),
-            "avg_factor": ("float(0,1)", "optional", "None"),
-            "recovery": ("bool", "optional", "True"),
-            "recovery_type": ("one_of(last,best)", "optional", "best"),
-        }
-
-        # Check, cast , and expand the options
-        self.conf = check_opts(
-            self, self.expected_options, config, self.logger
-        )
->>>>>>> 4077f422
 
         self.mean_norm = mean_norm
         self.std_norm = std_norm
